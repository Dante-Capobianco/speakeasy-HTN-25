--- conflicted
+++ resolved
@@ -1,6 +1,5 @@
 import React, { useState, useEffect, useRef } from "react";
 import "./App.css";
-<<<<<<< HEAD
 import {
   addUser,
   generateQuestions,
@@ -10,36 +9,38 @@
 import { Path } from "./utils/enums";
 
 function App() {
-  // --- Landing Page ---
-  const fullText = "Welcome to SpeakEasy";
-  const [displayedText, setDisplayedText] = useState("");
-  const [page, setPage] = useState("landing");
-  const [userTopics, setUserTopics] = useState([]);
-
-  // --- States for topics and practice setup ---
-  const [selectedTopics, setSelectedTopics] = useState([]);
-  const [showTopicsDropdown, setShowTopicsDropdown] = useState(false);
-  const [showQtyDropdown, setShowQtyDropdown] = useState(false);
-  const [showPrepDropdown, setShowPrepDropdown] = useState(false);
-  const [showAnswerDropdown, setShowAnswerDropdown] = useState(false);
-  const [practiceTopics, setPracticeTopics] = useState([]);
-  const [questionQty, setQuestionQty] = useState("Choose question qty");
-  const [prepTime, setPrepTime] = useState("Choose prep time");
-  const [answerTime, setAnswerTime] = useState("Choose answer time");
-  const [automaticMode, setAutomaticMode] = useState(false);
-  const [currentQuestion, setCurrentQuestion] = useState(1);
-  const [prepTimeLeft, setPrepTimeLeft] = useState(0);
-  const [isPreparing, setIsPreparing] = useState(false);
-  const [totalQuestions, setTotalQuestions] = useState(1);
-
-  // --- Video Recording States ---
-  const [answerTimeLeft, setAnswerTimeLeft] = useState(0);
-  const [isAnswering, setIsAnswering] = useState(false);
-  const [isRecording, setIsRecording] = useState(false);
-  const [mediaRecorder, setMediaRecorder] = useState(null);
-  const [recordedBlob, setRecordedBlob] = useState(null);
-  const [stream, setStream] = useState(null);
-  const [cameraError, setCameraError] = useState(null);
+ // --- Landing Page ---
+ const fullText = "Welcome to SpeakEasy";
+ const [displayedText, setDisplayedText] = useState("");
+ const [page, setPage] = useState("landing");
+ const [userTopics, setUserTopics] = useState([]);
+
+
+ // --- States for topics and practice setup ---
+ const [selectedTopics, setSelectedTopics] = useState([]);
+ const [showTopicsDropdown, setShowTopicsDropdown] = useState(false);
+ const [showQtyDropdown, setShowQtyDropdown] = useState(false);
+ const [showPrepDropdown, setShowPrepDropdown] = useState(false);
+ const [showAnswerDropdown, setShowAnswerDropdown] = useState(false);
+ const [practiceTopics, setPracticeTopics] = useState([]);
+ const [questionQty, setQuestionQty] = useState("Choose question qty");
+ const [prepTime, setPrepTime] = useState("Choose prep time");
+ const [answerTime, setAnswerTime] = useState("Choose answer time");
+ const [automaticMode, setAutomaticMode] = useState(false);
+ const [currentQuestion, setCurrentQuestion] = useState(1);
+ const [prepTimeLeft, setPrepTimeLeft] = useState(0);
+ const [isPreparing, setIsPreparing] = useState(false);
+ const [totalQuestions, setTotalQuestions] = useState(1);
+
+
+ // --- Video Recording States ---
+ const [answerTimeLeft, setAnswerTimeLeft] = useState(0);
+ const [isAnswering, setIsAnswering] = useState(false);
+ const [isRecording, setIsRecording] = useState(false);
+ const [mediaRecorder, setMediaRecorder] = useState(null);
+ const [recordedBlob, setRecordedBlob] = useState(null);
+ const [stream, setStream] = useState(null);
+ const [cameraError, setCameraError] = useState(null);
 
   // --- Integration states ---
   const [userId, setUserId] = useState(null);
@@ -50,19 +51,20 @@
   const [doneCollectingData, setDoneCollectingData] = useState(true);
   const [pracRun, setPracRun] = useState(null);
 
-  const videoRef = useRef(null);
-  const recordedVideoRef = useRef(null);
-
-  const dropdownTopics = [
-    "Teamwork",
-    "Problem Solving",
-    "Leadership/Initiative",
-    "Adaptability",
-    "Communication",
-    "Project Management",
-  ];
-
-  const getUserObj = async () => {
+ const videoRef = useRef(null);
+ const recordedVideoRef = useRef(null);
+
+  // Dynamic dropdown topics based on user selection
+ const topicSubcategories = {
+   "Teamwork": ["Collaboration", "Trust", "Conflict"],
+   "Problem Solving": ["Analysis", "Creativity", "Decisions"],
+   "Leadership/Initiative": ["Motivation", "Delegation", "Change"],
+   "Adaptability": ["Learning", "Uncertainty", "Priorities"],
+   "Communication": ["Listening", "Clarity", "Influence"],
+   "Project Management": ["Planning", "Resources", "Risk"]
+ };
+
+ const getUserObj = async () => {
     const user = await getUser(userId);
     setUser(user);
     setDoneCollectingData(true);
@@ -72,6 +74,18 @@
       );
     }
   };
+
+  const getDropdownTopics = () => {
+   let allSubcategories = [];
+   userTopics.forEach(topic => {
+     if (topicSubcategories[topic]) {
+       allSubcategories = [...allSubcategories, ...topicSubcategories[topic]];
+     }
+   });
+   return allSubcategories;
+ };
+
+ const dropdownTopics = getDropdownTopics();
 
   // --- Typing Effect for Landing Page ---
   useEffect(() => {
@@ -90,128 +104,155 @@
       getUserObj();
     }
   }, [page]);
-
   useEffect(() => {
     if (doneAnalyzing && currentQuestion >= totalQuestions) {
       getUserObj();
     }
   }, [doneAnalyzing]);
 
-  // --- Prep Timer Effect ---
-  useEffect(() => {
-    let timer;
-    if (isPreparing && prepTimeLeft > 0) {
-      timer = setInterval(() => {
-        setPrepTimeLeft((prev) => {
-          if (prev <= 1) {
-            setIsPreparing(false);
-            setPage("answer");
-            return 0;
-          }
-          return prev - 1;
-        });
-      }, 1000);
-    }
-    return () => clearInterval(timer);
-  }, [isPreparing, prepTimeLeft]);
-
-  // NEWLY ADDED FROM CHATGPT
-  useEffect(() => {
-    if (page !== "prepare") return;
-
-    const prepTimeMap = {
-      "15 s": 15,
-      "30 s": 30,
-      "45 s": 45,
-      "1 min": 60,
-      "1min 15 sec": 75,
-    };
-    const timeInSeconds = prepTimeMap[prepTime] || 30;
-
-    setPrepTimeLeft(timeInSeconds);
-    setIsPreparing(true);
-  }, [page, currentQuestion, prepTime]);
-
-  // --- Answer Timer Effect ---
-  useEffect(() => {
-    let timer;
-    if (isAnswering && answerTimeLeft > 0 && page === "answer") {
-      timer = setInterval(() => {
-        setAnswerTimeLeft((prev) => {
-          if (prev <= 1) {
-            // Auto-stop recording when time is up
-            stopRecording();
-            return 0;
-          }
-          return prev - 1;
-        });
-      }, 1000);
-    }
-    return () => clearInterval(timer);
-  }, [isAnswering, answerTimeLeft, page]);
-
-  // --- Camera Setup Effect ---
-  useEffect(() => {
-    if (page === "answer") {
-      startCamera();
-    } else {
-      stopCamera();
-    }
-
-    return () => {
-      stopCamera();
-    };
-  }, [page]);
-
-  // --- Camera Functions ---
-  const startCamera = async () => {
-    try {
-      setCameraError(null);
-      const mediaStream = await navigator.mediaDevices.getUserMedia({
-        video: { width: 640, height: 480 },
-        audio: true,
-      });
-
-      setStream(mediaStream);
-      if (videoRef.current) {
-        videoRef.current.srcObject = mediaStream;
-      }
-    } catch (error) {
-      console.error("Error accessing camera:", error);
-      setCameraError("Unable to access camera. Please check permissions.");
-    }
-  };
-
-  const stopCamera = () => {
-    if (stream) {
-      stream.getTracks().forEach((track) => track.stop());
-      setStream(null);
-    }
-  };
-
-  const startRecording = () => {
-    if (!stream) {
-      setCameraError("Camera not ready. Please wait and try again.");
-      return;
-    }
-
-    try {
-      // Reset any existing recording state
-      setRecordedBlob(null);
-      setIsRecording(false);
-      setIsAnswering(false);
-
-      const recorder = new MediaRecorder(stream, {
-        mimeType: "video/webm;codecs=vp9",
-      });
-
-      const chunks = [];
-
-      recorder.ondataavailable = (event) => {
-        if (event.data.size > 0) {
-          chunks.push(event.data);
-        }
-      };
+ // --- Prep Timer Effect - Modified to auto-transition ---
+ useEffect(() => {
+   let timer;
+   if (isPreparing && prepTimeLeft > 0) {
+     timer = setInterval(() => {
+       setPrepTimeLeft(prev => {
+         if (prev <= 1) {
+           setIsPreparing(false);
+           // Auto-transition to answer page when timer runs out
+           setPage("answer");
+           return 0;
+         }
+         return prev - 1;
+       });
+     }, 1000);
+   }
+   return () => clearInterval(timer);
+ }, [isPreparing, prepTimeLeft]);
+
+
+ // Set prep time when entering prepare page
+ useEffect(() => {
+   if (page !== "prepare") return;
+
+
+   const prepTimeMap = {
+     "15 s": 15,
+     "30 s": 30,
+     "45 s": 45,
+     "1 min": 60,
+     "1min 15 sec": 75,
+   };
+   const timeInSeconds = prepTimeMap[prepTime] || 30;
+
+
+   setPrepTimeLeft(timeInSeconds);
+   setIsPreparing(true);
+ }, [page, currentQuestion, prepTime]);
+
+
+ // --- Answer Timer Effect ---
+ useEffect(() => {
+   let timer;
+   if (isAnswering && answerTimeLeft > 0 && page === "answer") {
+     timer = setInterval(() => {
+       setAnswerTimeLeft(prev => {
+         if (prev <= 1) {
+           // Auto-stop recording when time is up
+           stopRecording();
+           return 0;
+         }
+         return prev - 1;
+       });
+     }, 1000);
+   }
+   return () => clearInterval(timer);
+ }, [isAnswering, answerTimeLeft, page]);
+
+
+ // --- Camera Setup Effect ---
+ useEffect(() => {
+   if (page === "answer") {
+     startCamera();
+   } else {
+     stopCamera();
+   }
+
+
+   return () => {
+     stopCamera();
+   };
+ }, [page]);
+
+
+ // --- Auto-start recording when entering answer page ---
+ useEffect(() => {
+   if (page === "answer" && stream && !isRecording) {
+     // Small delay to ensure camera is ready
+     const timer = setTimeout(() => {
+       startRecording();
+     }, 500);
+     return () => clearTimeout(timer);
+   }
+ }, [page, stream]);
+
+
+ // --- Camera Functions ---
+ const startCamera = async () => {
+   try {
+     setCameraError(null);
+     const mediaStream = await navigator.mediaDevices.getUserMedia({
+       video: { width: 640, height: 480 },
+       audio: true
+     });
+
+
+     setStream(mediaStream);
+     if (videoRef.current) {
+       videoRef.current.srcObject = mediaStream;
+     }
+   } catch (error) {
+     console.error("Error accessing camera:", error);
+     setCameraError("Unable to access camera. Please check permissions.");
+   }
+ };
+
+
+ const stopCamera = () => {
+   if (stream) {
+     stream.getTracks().forEach(track => track.stop());
+     setStream(null);
+   }
+ };
+
+
+ const startRecording = () => {
+   if (!stream) {
+     setCameraError("Camera not ready. Please wait and try again.");
+     return;
+   }
+
+
+   try {
+     // Reset any existing recording state
+     setRecordedBlob(null);
+     setIsRecording(false);
+     setIsAnswering(false);
+
+
+     const recorder = new MediaRecorder(stream, {
+       mimeType: 'video/webm;codecs=vp9'
+     });
+
+
+     const chunks = [];
+
+
+     recorder.ondataavailable = (event) => {
+       if (event.data.size > 0) {
+         chunks.push(event.data);
+       }
+     };
+
 
       recorder.onstop = () => {
         setDoneAnalyzing(false);
@@ -238,64 +279,68 @@
         processVideoFile(file);
       };
 
-      // Start recording
-      setMediaRecorder(recorder);
-      recorder.start();
-      setIsRecording(true);
-
-      // Start answer countdown timer
-      const answerTimeMap = {
-        "1 min 30 s": 90,
-        "2 min": 120,
-        "2 min 30 s": 150,
-        "3 min": 180,
-        "5 min": 300,
-      };
-      const timeInSeconds = answerTimeMap[answerTime] || 120;
-      setAnswerTimeLeft(timeInSeconds);
-      setIsAnswering(true);
-    } catch (error) {
-      console.error("Error starting recording:", error);
-      setCameraError("Unable to start recording. Please try again.");
-    }
-  };
-
-  const stopRecording = () => {
-    if (mediaRecorder && isRecording) {
-      mediaRecorder.stop();
-    }
-  };
-
-  // --- Handlers ---
-  const toggleTopic = (topic) => {
-    if (selectedTopics.includes(topic)) {
-      setSelectedTopics(selectedTopics.filter((t) => t !== topic));
-    } else if (selectedTopics.length < 3) {
-      setSelectedTopics([...selectedTopics, topic]);
-    }
-  };
-
-  const handleContinue = async () => {
-    try {
-      const id = await addUser(selectedTopics);
-      setUserId(id);
-      if (selectedTopics.length === 3) {
-        setUserTopics(selectedTopics);
-        setPage("summary");
-      }
-    } catch (err) {}
-  };
-
-  const addPracticeTopic = (topic) => {
-    if (!practiceTopics.includes(topic) && practiceTopics.length < 3) {
-      setPracticeTopics([...practiceTopics, topic]);
-    }
-    setShowTopicsDropdown(false);
-  };
-
-  const removePracticeTopic = (topic) => {
-    setPracticeTopics(practiceTopics.filter((t) => t !== topic));
-  };
+     // Start recording
+     setMediaRecorder(recorder);
+     recorder.start();
+     setIsRecording(true);
+
+
+     // Start answer countdown timer
+     const answerTimeMap = {
+       "1 min 30 s": 90,
+       "2 min": 120,
+       "2 min 30 s": 150,
+       "3 min": 180,
+       "5 min": 300
+     };
+     const timeInSeconds = answerTimeMap[answerTime] || 120;
+     setAnswerTimeLeft(timeInSeconds);
+     setIsAnswering(true);
+
+
+   } catch (error) {
+     console.error("Error starting recording:", error);
+     setCameraError("Unable to start recording. Please try again.");
+   }
+ };
+
+
+ const stopRecording = () => {
+   if (mediaRecorder && isRecording) {
+     mediaRecorder.stop();
+   }
+ };
+
+
+ // --- Handlers ---
+ const toggleTopic = (topic) => {
+   if (selectedTopics.includes(topic)) {
+     setSelectedTopics(selectedTopics.filter((t) => t !== topic));
+   } else if (selectedTopics.length < 3) {
+     setSelectedTopics([...selectedTopics, topic]);
+   }
+ };
+
+
+ const handleContinue = () => {
+   if (selectedTopics.length >= 1) { // Changed from === 3 to >= 1
+     setUserTopics(selectedTopics);
+     setPage("summary");
+   }
+ };
+
+
+ const addPracticeTopic = (topic) => {
+   if (!practiceTopics.includes(topic) && practiceTopics.length < userTopics.length * 3) {
+     setPracticeTopics([...practiceTopics, topic]);
+   }
+   setShowTopicsDropdown(false);
+ };
+
+
+ const removePracticeTopic = (topic) => {
+   setPracticeTopics(practiceTopics.filter(t => t !== topic));
+ };
 
   const startPractice = async () => {
     const numQ = parseInt(questionQty, 10) || 1;
@@ -328,1004 +373,6 @@
 
         setTotalQuestions(numQ);
         setCurrentQuestion(1);
-
-        // Reset recording-related state
-        setRecordedBlob(null);
-        setIsAnswering(false);
-        setIsRecording(false);
-        setAnswerTimeLeft(0);
-
-        setPage("prepare");
-      }
-    } catch (error) {}
-  };
-
-  const formatTime = (seconds) => {
-    const mins = Math.floor(seconds / 60);
-    const secs = seconds % 60;
-    return `${mins}:${secs.toString().padStart(2, "0")}`;
-  };
-
-  const handleAnswerComplete = () => {
-    stopRecording();
-    setPage("completed");
-  };
-
-  // --- Header Component ---
-  const Header = () => (
-    <div className="header">
-      <button onClick={() => setPage("landing")} className="header-button">
-        SpeakEasy
-      </button>
-    </div>
-  );
-
-  // --- Render Pages ---
-  if (page === "landing") {
-    return (
-      <div className="landing-page">
-        <h1 className="landing-title">
-          {displayedText}
-          <span className="cursor">|</span>
-        </h1>
-        {displayedText === fullText && (
-          <button onClick={() => setPage("topics")} className="continue-button">
-            Continue
-          </button>
-        )}
-      </div>
-    );
-  }
-
-  if (page === "topics") {
-    const topics = [
-      "Teamwork",
-      "Problem Solving",
-      "Leadership/Initiative",
-      "Adaptability",
-      "Communication",
-      "Project Management",
-    ];
-
-    return (
-      <div className="topics-page">
-        <Header />
-        <h2 className="topics-title">Choose up to 3 topics</h2>
-        <div className="topics-grid">
-          {topics.map((topic) => {
-            const isSelected = selectedTopics.includes(topic);
-            return (
-              <button
-                key={topic}
-                onClick={() => toggleTopic(topic)}
-                className={`topic-button ${isSelected ? "selected" : ""}`}
-              >
-                {topic}
-              </button>
-            );
-          })}
-        </div>
-        <button
-          onClick={handleContinue}
-          disabled={selectedTopics.length === 0}
-          className={`continue-button ${
-            selectedTopics.length === 0 ? "disabled" : ""
-          }`}
-        >
-          Continue
-        </button>
-      </div>
-    );
-  }
-
-  if (page === "summary") {
-    const steps = [
-      {
-        title: "Choose what to practice",
-        desc: "Pick the skills you want to focus on.",
-      },
-      {
-        title: "Mimic real world 1 way interviews",
-        desc: "Practice in a realistic environment.",
-      },
-      {
-        title: "Gain insights, iterate, improve",
-        desc: "Get feedback and refine your skills.",
-      },
-    ];
-
-    return (
-      <div className="summary-page">
-        <Header />
-        <h2 className="page-title">What happens next</h2>
-        <div className="steps-grid">
-          {steps.map((step) => (
-            <div key={step.title} className="step-item">
-              <h3 className="step-title">{step.title}</h3>
-              <p className="step-desc">{step.desc}</p>
-            </div>
-          ))}
-        </div>
-        <button onClick={() => setPage("practice")} className="continue-button">
-          Start Practicing
-        </button>
-      </div>
-    );
-  }
-
-  if (page === "practice") {
-    return (
-      <div className="practice-page">
-        <Header />
-
-        <div className="new-practice-section">
-          <button
-            onClick={() => setPage("newPractice")}
-            className="plus-button"
-          >
-            +
-          </button>
-          <span className="new-practice-text">Start new practice</span>
-        </div>
-
-        <div className="past-runs-section">
-          {user?.practiceRuns?.map((run) => (
-            <div key={run.id} className="run-item">
-              <span className="run-label">{run.label}</span>
-              <button className="view-insights-button">View Insights</button>
-            </div>
-          ))}
-        </div>
-      </div>
-    );
-  }
-
-  if (page === "newPractice") {
-    return (
-      <div className="new-practice-page">
-        <Header />
-
-        <h2 className="page-title">New Practice Run</h2>
-
-        <div className="form-section">
-          <h3 className="section-title">Topics</h3>
-          <div className="dropdown-container">
-            <button
-              onClick={() => setShowTopicsDropdown(!showTopicsDropdown)}
-              className="dropdown-button"
-            >
-              Select topics
-              <span className="dropdown-arrow">▼</span>
-            </button>
-
-            {showTopicsDropdown && (
-              <div className="dropdown-menu">
-                {dropdownTopics.map((topic) => (
-                  <button
-                    key={topic}
-                    onClick={() => addPracticeTopic(topic)}
-                    className="dropdown-item"
-                  >
-                    {topic}
-                  </button>
-                ))}
-              </div>
-            )}
-          </div>
-
-          <div className="selected-topics">
-            {practiceTopics.map((topic) => (
-              <div key={topic} className="selected-topic">
-                {topic}
-                <button
-                  onClick={() => removePracticeTopic(topic)}
-                  className="remove-topic"
-                >
-                  ×
-                </button>
-              </div>
-            ))}
-          </div>
-
-          <div className="checkbox-container">
-            <input
-              type="checkbox"
-              checked={automaticMode}
-              onChange={(e) => setAutomaticMode(e.target.checked)}
-            />
-            <span className="checkbox-label">Automatic</span>
-          </div>
-        </div>
-
-        <div className="form-section">
-          <h3 className="section-title">Number of questions</h3>
-          <div className="dropdown-container">
-            <button
-              onClick={() => setShowQtyDropdown(!showQtyDropdown)}
-              className="dropdown-button"
-            >
-              {questionQty}
-              <span className="dropdown-arrow">▼</span>
-            </button>
-
-            {showQtyDropdown && (
-              <div className="dropdown-menu">
-                {["1", "2", "3"].map((qty) => (
-                  <button
-                    key={qty}
-                    onClick={() => {
-                      setQuestionQty(qty);
-                      setShowQtyDropdown(false);
-                    }}
-                    className="dropdown-item"
-                  >
-                    {qty}
-                  </button>
-                ))}
-              </div>
-            )}
-          </div>
-        </div>
-
-        <div className="form-section">
-          <h3 className="section-title">Prep Time Per Question</h3>
-          <div className="dropdown-container">
-            <button
-              onClick={() => setShowPrepDropdown(!showPrepDropdown)}
-              className="dropdown-button"
-            >
-              {prepTime}
-              <span className="dropdown-arrow">▼</span>
-            </button>
-
-            {showPrepDropdown && (
-              <div className="dropdown-menu">
-                {["15 s", "30 s", "45 s", "1 min", "1 min 15 sec"].map(
-                  (time) => (
-                    <button
-                      key={time}
-                      onClick={() => {
-                        setPrepTime(time);
-                        setShowPrepDropdown(false);
-                      }}
-                      className="dropdown-item"
-                    >
-                      {time}
-                    </button>
-                  )
-                )}
-              </div>
-            )}
-          </div>
-        </div>
-
-        <div className="form-section">
-          <h3 className="section-title">Answer time per question</h3>
-          <div className="dropdown-container">
-            <button
-              onClick={() => setShowAnswerDropdown(!showAnswerDropdown)}
-              className="dropdown-button"
-            >
-              {answerTime}
-              <span className="dropdown-arrow">▼</span>
-            </button>
-
-            {showAnswerDropdown && (
-              <div className="dropdown-menu">
-                {["1 min 30 s", "2 min", "2 min 30 s", "3 min", "5 min"].map(
-                  (time) => (
-                    <button
-                      key={time}
-                      onClick={() => {
-                        setAnswerTime(time);
-                        setShowAnswerDropdown(false);
-                      }}
-                      className="dropdown-item"
-                    >
-                      {time}
-                    </button>
-                  )
-                )}
-              </div>
-            )}
-          </div>
-        </div>
-
-        <button onClick={startPractice} className="get-started-button">
-          Get Started!
-        </button>
-      </div>
-    );
-  }
-
-  if (page === "prepare") {
-    const totalTime =
-      prepTime === "15 s"
-        ? 15
-        : prepTime === "30 s"
-        ? 30
-        : prepTime === "45 s"
-        ? 45
-        : prepTime === "1 min"
-        ? 60
-        : 75;
-    const progress = ((totalTime - prepTimeLeft) / totalTime) * 283; // 283 is circumference of circle with radius 45
-
-    return (
-      <div className="prepare-page">
-        <Header />
-
-        <h2 className="page-title">Prepare: Question {currentQuestion}</h2>
-        <h3 className="question-text">
-          {questions[currentQuestion - 1].question}
-        </h3>
-
-        <div className="timer-container">
-          <svg className="timer-svg">
-            <circle className="timer-bg" cx="100" cy="100" r="45" />
-            <circle
-              className="timer-progress"
-              cx="100"
-              cy="100"
-              r="45"
-              style={{
-                strokeDashoffset: 283 - progress,
-              }}
-            />
-          </svg>
-          <div className="timer-text">{formatTime(prepTimeLeft)}</div>
-        </div>
-      </div>
-    );
-  }
-
-  if (page === "answer") {
-    const answerTimeMap = {
-      "1 min 30 s": 90,
-      "2 min": 120,
-      "2 min 30 s": 150,
-      "3 min": 180,
-      "5 min": 300,
-    };
-    const totalTime = answerTimeMap[answerTime] || 120;
-    const progress = isAnswering
-      ? ((totalTime - answerTimeLeft) / totalTime) * 283
-      : 0;
-
-    return (
-      <div className="answer-page">
-        <Header />
-
-        <h2 className="page-title">Answer: Question {currentQuestion}</h2>
-        <h3 className="question-text">
-          {questions[currentQuestion - 1].question}
-        </h3>
-
-        <div className="video-container">
-          {cameraError ? (
-            <div className="camera-error">
-              <p>{cameraError}</p>
-              <button onClick={startCamera} className="retry-button">
-                Retry Camera Access
-              </button>
-            </div>
-          ) : (
-            <>
-              <video ref={videoRef} autoPlay muted className="video-preview" />
-
-              {recordedBlob && (
-                <video
-                  ref={recordedVideoRef}
-                  src={URL.createObjectURL(recordedBlob)}
-                  controls
-                  className="recorded-video"
-                />
-              )}
-            </>
-          )}
-        </div>
-
-        {isAnswering && (
-          <div className="timer-container">
-            <svg className="timer-svg">
-              <circle className="timer-bg" cx="100" cy="100" r="45" />
-              <circle
-                className="timer-progress"
-                cx="100"
-                cy="100"
-                r="45"
-                style={{
-                  strokeDashoffset: 283 - progress,
-                }}
-              />
-            </svg>
-            <div className="timer-text">{formatTime(answerTimeLeft)}</div>
-          </div>
-        )}
-
-        <div className="recording-controls">
-          {!isRecording && !recordedBlob && (
-            <button
-              onClick={startRecording}
-              className="record-button"
-              disabled={cameraError}
-            >
-              Start Recording
-            </button>
-          )}
-
-          {isRecording && (
-            <button onClick={stopRecording} className="stop-button">
-              Stop Recording
-            </button>
-          )}
-
-          {recordedBlob && (
-            <button onClick={handleAnswerComplete} className="continue-button">
-              Continue
-            </button>
-          )}
-        </div>
-
-        <div className="recording-status">
-          {isRecording && (
-            <span className="recording-indicator">● Recording...</span>
-          )}
-          {recordedBlob && (
-            <span className="recorded-indicator">✓ Recording Complete</span>
-          )}
-        </div>
-      </div>
-    );
-  }
-
-  if (page === "completed") {
-    return (
-      <div className="completed-page">
-        <Header />
-
-        <h2 className="page-title">Question {currentQuestion} Completed</h2>
-        <p className="completion-text">
-          Great job! This video is currently being analyzed. Proceed to{" "}
-          {currentQuestion < totalQuestions
-            ? "the next question when you are ready!"
-            : "view your interview insights!"}
-        </p>
-
-        {currentQuestion < totalQuestions ? (
-          <button
-            onClick={() => {
-              setCurrentQuestion(currentQuestion + 1);
-              setRecordedBlob(null); // Reset for next question
-              setPage("prepare");
-            }}
-            className="continue-button"
-          >
-            Next Question
-          </button>
-        ) : (
-          <button
-            onClick={() => setPage("practiceComplete")}
-            className="continue-button"
-          >
-            View Results
-          </button>
-        )}
-      </div>
-    );
-  }
-
-  if (page === "practiceComplete") {
-    // Mock data - will be fetched from backend later
-    const nonVerbalScore = 50;
-    const verbalScore = 50;
-    const overallScore = 50;
-
-    const CircularProgress = ({
-      percentage,
-      size = 120,
-      strokeWidth = 8,
-      color = "#22c55e",
-    }) => {
-      const radius = (size - strokeWidth) / 2;
-      const circumference = radius * 2 * Math.PI;
-      const offset = circumference - (percentage / 100) * circumference;
-
-      return (
-        <div
-          className="circular-progress"
-          style={{ width: size, height: size }}
-        >
-          {(!doneAnalyzing || !doneCollectingData) && (
-            <div id="page-overlay">
-              <div className="overlay__content">
-                <div className="spinner"></div>
-                <div className="loading-text">
-                  Running models... Finalizing analysis...
-                </div>
-              </div>
-            </div>
-          )}
-
-          <svg width={size} height={size}>
-            <circle
-              cx={size / 2}
-              cy={size / 2}
-              r={radius}
-              stroke="#333"
-              strokeWidth={strokeWidth}
-              fill="none"
-            />
-            <circle
-              cx={size / 2}
-              cy={size / 2}
-              r={radius}
-              stroke={color}
-              strokeWidth={strokeWidth}
-              fill="none"
-              strokeDasharray={circumference}
-              strokeDashoffset={offset}
-              strokeLinecap="round"
-              style={{
-                transition: "stroke-dashoffset 0.5s ease-in-out",
-                transform: "rotate(-90deg)",
-                transformOrigin: "50% 50%",
-              }}
-            />
-          </svg>
-        </div>
-      );
-    };
-
-    return (
-      <div className="practice-complete-page">
-        <Header />
-
-        <div className="practice-results-container">
-          <h2 className="results-title">Practice Run #{currPracRunId}</h2>
-
-          {/* Practice Summary */}
-          <div className="practice-summary">
-            <div className="summary-item">
-              <strong>Topics:</strong> {pracRun ? pracRun.topics.join(", ") : ""}
-            </div>
-            <div className="summary-item">
-              <strong>Number of Questions:</strong> {pracRun ? pracRun.questions.length : ""}
-            </div>
-            <div className="summary-item">
-              <strong>Prep Time Per Question:</strong> {pracRun ? pracRun.timeToReadQuestion : ""}
-            </div>
-            <div className="summary-item">
-              <strong>Answer Time Per Question:</strong> {pracRun ? pracRun.timeToAnswerQuestion : ""}
-            </div>
-          </div>
-
-          {/* Scores Section */}
-          <div className="scores-section">
-            <div className="score-item">
-              <h3>Non-Verbal</h3>
-              <CircularProgress percentage={pracRun ? pracRun.nonVerbalScore : 0} />
-              <div className="score-percentage">{pracRun ? pracRun.nonVerbalScore : 0}%</div>
-            </div>
-            <div className="score-item">
-              <h3>Verbal</h3>
-              <CircularProgress percentage={pracRun ? pracRun.verbalScore : 0} />
-              <div className="score-percentage">{pracRun ? pracRun.verbalScore : 0}%</div>
-            </div>
-          </div>
-
-          <div className="overall-score">
-            <h3>Overall</h3>
-            <CircularProgress
-              percentage={overallScore}
-              size={150}
-              strokeWidth={10}
-            />
-            <div className="score-percentage">{overallScore}%</div>
-          </div>
-
-          {/* Question Feedback Tables */}
-          <div className="questions-feedback">
-            {Array.from({ length: totalQuestions }, (_, index) => (
-              <div key={index + 1} className="question-feedback-section">
-                <div className="question-video-container">
-                  <h3>Question {index + 1}</h3>
-                  <div className="video-placeholder">
-                    {/* Placeholder for video - will be actual recorded video */}
-                    <div className="mock-video">
-                      <div className="play-button">▶</div>
-                      <p>Recorded Video {index + 1}</p>
-                    </div>
-                  </div>
-                </div>
-
-                <div className="feedback-columns">
-                  <div className="feedback-column">
-                    <h4>Feedback on Strengths</h4>
-
-                    <div className="feedback-category">
-                      <h5>Verbal</h5>
-                      <ul>
-                        <li>
-                          Clear articulation and confident tone throughout the
-                          response
-                        </li>
-                        <li>
-                          Good use of specific examples to support your points
-                        </li>
-                        <li>
-                          Structured response with logical flow and conclusion
-                        </li>
-                      </ul>
-                    </div>
-
-                    <div className="feedback-category">
-                      <h5>Non-Verbal</h5>
-                      <ul>
-                        <li>Maintained good eye contact with the camera</li>
-                        <li>
-                          Natural hand gestures that complemented your speech
-                        </li>
-                        <li>Confident posture and professional appearance</li>
-                      </ul>
-                    </div>
-                  </div>
-
-                  <div className="feedback-column">
-                    <h4>Feedback on Weaknesses</h4>
-
-                    <div className="feedback-category">
-                      <h5>Verbal</h5>
-                      <ul>
-                        <li>
-                          Could use more specific metrics or outcomes in
-                          examples
-                        </li>
-                        <li>
-                          Some filler words detected that could be reduced
-                        </li>
-                        <li>
-                          Response could benefit from more concise phrasing
-                        </li>
-                      </ul>
-                    </div>
-
-                    <div className="feedback-category">
-                      <h5>Non-Verbal</h5>
-                      <ul>
-                        <li>
-                          Occasional fidgeting with hands could be minimized
-                        </li>
-                        <li>Could maintain more consistent eye contact</li>
-                        <li>
-                          Facial expressions could be more varied and engaging
-                        </li>
-                      </ul>
-                    </div>
-                  </div>
-                </div>
-              </div>
-            ))}
-          </div>
-
-          <button
-            onClick={() => setPage("practice")}
-            className="return-home-button"
-          >
-            Return to Home
-          </button>
-        </div>
-      </div>
-    );
-  }
-
-  return null;
-=======
-
-
-function App() {
- // --- Landing Page ---
- const fullText = "Welcome to SpeakEasy";
- const [displayedText, setDisplayedText] = useState("");
- const [page, setPage] = useState("landing");
- const [userTopics, setUserTopics] = useState([]);
-
-
- // --- States for topics and practice setup ---
- const [selectedTopics, setSelectedTopics] = useState([]);
- const [showTopicsDropdown, setShowTopicsDropdown] = useState(false);
- const [showQtyDropdown, setShowQtyDropdown] = useState(false);
- const [showPrepDropdown, setShowPrepDropdown] = useState(false);
- const [showAnswerDropdown, setShowAnswerDropdown] = useState(false);
- const [practiceTopics, setPracticeTopics] = useState([]);
- const [questionQty, setQuestionQty] = useState("Choose question qty");
- const [prepTime, setPrepTime] = useState("Choose prep time");
- const [answerTime, setAnswerTime] = useState("Choose answer time");
- const [automaticMode, setAutomaticMode] = useState(false);
- const [currentQuestion, setCurrentQuestion] = useState(1);
- const [prepTimeLeft, setPrepTimeLeft] = useState(0);
- const [isPreparing, setIsPreparing] = useState(false);
- const [totalQuestions, setTotalQuestions] = useState(1);
-
-
- // --- Video Recording States ---
- const [answerTimeLeft, setAnswerTimeLeft] = useState(0);
- const [isAnswering, setIsAnswering] = useState(false);
- const [isRecording, setIsRecording] = useState(false);
- const [mediaRecorder, setMediaRecorder] = useState(null);
- const [recordedBlob, setRecordedBlob] = useState(null);
- const [stream, setStream] = useState(null);
- const [cameraError, setCameraError] = useState(null);
-
-
- const videoRef = useRef(null);
- const recordedVideoRef = useRef(null);
-
-
- // Dynamic dropdown topics based on user selection
- const topicSubcategories = {
-   "Teamwork": ["Collaboration", "Trust", "Conflict"],
-   "Problem Solving": ["Analysis", "Creativity", "Decisions"],
-   "Leadership/Initiative": ["Motivation", "Delegation", "Change"],
-   "Adaptability": ["Learning", "Uncertainty", "Priorities"],
-   "Communication": ["Listening", "Clarity", "Influence"],
-   "Project Management": ["Planning", "Resources", "Risk"]
- };
-
-
- // Generate dropdown topics based on selected topics from topics page
- const getDropdownTopics = () => {
-   let allSubcategories = [];
-   userTopics.forEach(topic => {
-     if (topicSubcategories[topic]) {
-       allSubcategories = [...allSubcategories, ...topicSubcategories[topic]];
-     }
-   });
-   return allSubcategories;
- };
-
-
- const dropdownTopics = getDropdownTopics();
-
-
- // --- Typing Effect for Landing Page ---
- useEffect(() => {
-   if (page === "landing") {
-     let index = 0;
-     const interval = setInterval(() => {
-       if (index <= fullText.length) {
-         setDisplayedText(fullText.slice(0, index));
-         index++;
-       } else {
-         clearInterval(interval);
-       }
-     }, 150);
-     return () => clearInterval(interval);
-   }
- }, [page]);
-
-
- // --- Prep Timer Effect - Modified to auto-transition ---
- useEffect(() => {
-   let timer;
-   if (isPreparing && prepTimeLeft > 0) {
-     timer = setInterval(() => {
-       setPrepTimeLeft(prev => {
-         if (prev <= 1) {
-           setIsPreparing(false);
-           // Auto-transition to answer page when timer runs out
-           setPage("answer");
-           return 0;
-         }
-         return prev - 1;
-       });
-     }, 1000);
-   }
-   return () => clearInterval(timer);
- }, [isPreparing, prepTimeLeft]);
-
-
- // Set prep time when entering prepare page
- useEffect(() => {
-   if (page !== "prepare") return;
-
-
-   const prepTimeMap = {
-     "15 s": 15,
-     "30 s": 30,
-     "45 s": 45,
-     "1 min": 60,
-     "1min 15 sec": 75,
-   };
-   const timeInSeconds = prepTimeMap[prepTime] || 30;
-
-
-   setPrepTimeLeft(timeInSeconds);
-   setIsPreparing(true);
- }, [page, currentQuestion, prepTime]);
-
-
- // --- Answer Timer Effect ---
- useEffect(() => {
-   let timer;
-   if (isAnswering && answerTimeLeft > 0 && page === "answer") {
-     timer = setInterval(() => {
-       setAnswerTimeLeft(prev => {
-         if (prev <= 1) {
-           // Auto-stop recording when time is up
-           stopRecording();
-           return 0;
-         }
-         return prev - 1;
-       });
-     }, 1000);
-   }
-   return () => clearInterval(timer);
- }, [isAnswering, answerTimeLeft, page]);
-
-
- // --- Camera Setup Effect ---
- useEffect(() => {
-   if (page === "answer") {
-     startCamera();
-   } else {
-     stopCamera();
-   }
-
-
-   return () => {
-     stopCamera();
-   };
- }, [page]);
-
-
- // --- Auto-start recording when entering answer page ---
- useEffect(() => {
-   if (page === "answer" && stream && !isRecording) {
-     // Small delay to ensure camera is ready
-     const timer = setTimeout(() => {
-       startRecording();
-     }, 500);
-     return () => clearTimeout(timer);
-   }
- }, [page, stream]);
-
-
- // --- Camera Functions ---
- const startCamera = async () => {
-   try {
-     setCameraError(null);
-     const mediaStream = await navigator.mediaDevices.getUserMedia({
-       video: { width: 640, height: 480 },
-       audio: true
-     });
-
-
-     setStream(mediaStream);
-     if (videoRef.current) {
-       videoRef.current.srcObject = mediaStream;
-     }
-   } catch (error) {
-     console.error("Error accessing camera:", error);
-     setCameraError("Unable to access camera. Please check permissions.");
-   }
- };
-
-
- const stopCamera = () => {
-   if (stream) {
-     stream.getTracks().forEach(track => track.stop());
-     setStream(null);
-   }
- };
-
-
- const startRecording = () => {
-   if (!stream) {
-     setCameraError("Camera not ready. Please wait and try again.");
-     return;
-   }
-
-
-   try {
-     // Reset any existing recording state
-     setRecordedBlob(null);
-     setIsRecording(false);
-     setIsAnswering(false);
-
-
-     const recorder = new MediaRecorder(stream, {
-       mimeType: 'video/webm;codecs=vp9'
-     });
-
-
-     const chunks = [];
-
-
-     recorder.ondataavailable = (event) => {
-       if (event.data.size > 0) {
-         chunks.push(event.data);
-       }
-     };
-
-
-     recorder.onstop = () => {
-       const blob = new Blob(chunks, { type: 'video/webm' });
-       setRecordedBlob(blob);
-       setIsRecording(false);
-       setIsAnswering(false);
-     };
-
-
-     // Start recording
-     setMediaRecorder(recorder);
-     recorder.start();
-     setIsRecording(true);
-
-
-     // Start answer countdown timer
-     const answerTimeMap = {
-       "1 min 30 s": 90,
-       "2 min": 120,
-       "2 min 30 s": 150,
-       "3 min": 180,
-       "5 min": 300
-     };
-     const timeInSeconds = answerTimeMap[answerTime] || 120;
-     setAnswerTimeLeft(timeInSeconds);
-     setIsAnswering(true);
-
-
-   } catch (error) {
-     console.error("Error starting recording:", error);
-     setCameraError("Unable to start recording. Please try again.");
-   }
- };
-
-
- const stopRecording = () => {
-   if (mediaRecorder && isRecording) {
-     mediaRecorder.stop();
-   }
- };
-
-
- // --- Handlers ---
- const toggleTopic = (topic) => {
-   if (selectedTopics.includes(topic)) {
-     setSelectedTopics(selectedTopics.filter((t) => t !== topic));
-   } else if (selectedTopics.length < 3) {
-     setSelectedTopics([...selectedTopics, topic]);
-   }
- };
-
-
- const handleContinue = () => {
-   if (selectedTopics.length >= 1) { // Changed from === 3 to >= 1
-     setUserTopics(selectedTopics);
-     setPage("summary");
-   }
- };
-
-
- const addPracticeTopic = (topic) => {
-   if (!practiceTopics.includes(topic) && practiceTopics.length < userTopics.length * 3) {
-     setPracticeTopics([...practiceTopics, topic]);
-   }
-   setShowTopicsDropdown(false);
- };
-
-
- const removePracticeTopic = (topic) => {
-   setPracticeTopics(practiceTopics.filter(t => t !== topic));
- };
-
-
- const startPractice = () => {
-   const numQ = parseInt(questionQty, 10) || 1;
-   setTotalQuestions(numQ);
-   setCurrentQuestion(1);
-
 
    // Reset recording-related state
    setRecordedBlob(null);
@@ -1463,18 +510,10 @@
  }
 
 
- if (page === "practice") {
-   const pastRuns = [
-     { id: 1, label: "Practice Run 1" },
-     { id: 2, label: "Practice Run 2" },
-     { id: 3, label: "Practice Run 3" },
-   ];
-
-
-   return (
-     <div className="practice-page">
-       <Header />
-
+  if (page === "practice") {
+    return (
+      <div className="practice-page">
+        <Header />
 
        <div className="new-practice-section">
          <button
@@ -1672,11 +711,10 @@
        <Header />
 
 
-       <h2 className="page-title">Prepare: Question {currentQuestion}</h2>
-       <h3 className="question-text">
-         Describe a time when you had to work as part of a team to solve a difficult problem.
-       </h3>
-
+        <h2 className="page-title">Prepare: Question {currentQuestion}</h2>
+        <h3 className="question-text">
+          {questions[currentQuestion - 1].question}
+        </h3>
 
        <div className="timer-container">
          <svg className="timer-svg">
@@ -1730,10 +768,10 @@
        <Header />
 
 
-       <h2 className="page-title">Answer: Question {currentQuestion}</h2>
-       <h3 className="question-text">
-         Describe a time when you had to work as part of a team to solve a difficult problem.
-       </h3>
+        <h2 className="page-title">Answer: Question {currentQuestion}</h2>
+        <h3 className="question-text">
+          {questions[currentQuestion - 1].question}
+        </h3>
 
 
        <div className="answer-content">
@@ -1832,11 +870,13 @@
        <Header />
 
 
-       <h2 className="page-title">Question {currentQuestion} Completed</h2>
-       <p className="completion-text">
-         Great job! This video is currently being analyzed. Proceed to the next question when you are ready!
-       </p>
-
+        <h2 className="page-title">Question {currentQuestion} Completed</h2>
+        <p className="completion-text">
+          Great job! This video is currently being analyzed. Proceed to{" "}
+          {currentQuestion < totalQuestions
+            ? "the next question when you are ready!"
+            : "view your interview insights!"}
+        </p>
 
        {currentQuestion < totalQuestions ? (
          <button
@@ -1862,12 +902,11 @@
  }
 
 
- if (page === "practiceComplete") {
-   // Mock data - will be fetched from backend later
-   const practiceRunNumber = 1;
-   const nonVerbalScore = 50;
-   const verbalScore = 50;
-   const overallScore = 50;
+  if (page === "practiceComplete") {
+    // Mock data - will be fetched from backend later
+    const nonVerbalScore = 50;
+    const verbalScore = 50;
+    const overallScore = 50;
 
 
    const CircularProgress = ({ percentage, size = 120, strokeWidth = 8, color = "#22c55e" }) => {
@@ -1876,79 +915,89 @@
      const offset = circumference - (percentage / 100) * circumference;
 
 
-     return (
-       <div className="circular-progress" style={{ width: size, height: size }}>
-         <svg width={size} height={size}>
-           <circle
-             cx={size / 2}
-             cy={size / 2}
-             r={radius}
-             stroke="#333"
-             strokeWidth={strokeWidth}
-             fill="none"
-           />
-           <circle
-             cx={size / 2}
-             cy={size / 2}
-             r={radius}
-             stroke={color}
-             strokeWidth={strokeWidth}
-             fill="none"
-             strokeDasharray={circumference}
-             strokeDashoffset={offset}
-             strokeLinecap="round"
-             style={{
-               transition: 'stroke-dashoffset 0.5s ease-in-out',
-               transform: 'rotate(-90deg)',
-               transformOrigin: '50% 50%'
-             }}
-           />
-         </svg>
-       </div>
-     );
-   };
-
+      return (
+        <div
+          className="circular-progress"
+          style={{ width: size, height: size }}
+        >
+          {(!doneAnalyzing || !doneCollectingData) && (
+            <div id="page-overlay">
+              <div className="overlay__content">
+                <div className="spinner"></div>
+                <div className="loading-text">
+                  Running models... Finalizing analysis...
+                </div>
+              </div>
+            </div>
+          )}
+
+          <svg width={size} height={size}>
+            <circle
+              cx={size / 2}
+              cy={size / 2}
+              r={radius}
+              stroke="#333"
+              strokeWidth={strokeWidth}
+              fill="none"
+            />
+            <circle
+              cx={size / 2}
+              cy={size / 2}
+              r={radius}
+              stroke={color}
+              strokeWidth={strokeWidth}
+              fill="none"
+              strokeDasharray={circumference}
+              strokeDashoffset={offset}
+              strokeLinecap="round"
+              style={{
+                transition: "stroke-dashoffset 0.5s ease-in-out",
+                transform: "rotate(-90deg)",
+                transformOrigin: "50% 50%",
+              }}
+            />
+          </svg>
+        </div>
+      );
+    };
 
    return (
      <div className="practice-complete-page">
        <Header />
 
 
-       <div className="practice-results-container">
-         <h2 className="results-title">Practice Run #{practiceRunNumber}</h2>
-
-
-         {/* Practice Summary */}
-         <div className="practice-summary">
-           <div className="summary-item">
-             <strong>Topics:</strong> {practiceTopics.join(", ")}
-           </div>
-           <div className="summary-item">
-             <strong>Number of Questions:</strong> {totalQuestions}
-           </div>
-           <div className="summary-item">
-             <strong>Prep Time Per Question:</strong> {prepTime}
-           </div>
-           <div className="summary-item">
-             <strong>Answer Time Per Question:</strong> {answerTime}
-           </div>
-         </div>
-
-
-         {/* Scores Section */}
-         <div className="scores-section">
-           <div className="score-item">
-             <h3>Non-Verbal</h3>
-             <CircularProgress percentage={nonVerbalScore} />
-             <div className="score-percentage">{nonVerbalScore}%</div>
-           </div>
-           <div className="score-item">
-             <h3>Verbal</h3>
-             <CircularProgress percentage={verbalScore} />
-             <div className="score-percentage">{verbalScore}%</div>
-           </div>
-         </div>
-
+        <div className="practice-results-container">
+          <h2 className="results-title">Practice Run #{currPracRunId}</h2>
+
+          {/* Practice Summary */}
+          <div className="practice-summary">
+            <div className="summary-item">
+              <strong>Topics:</strong> {pracRun ? pracRun.topics.join(", ") : ""}
+            </div>
+            <div className="summary-item">
+              <strong>Number of Questions:</strong> {pracRun ? pracRun.questions.length : ""}
+            </div>
+            <div className="summary-item">
+              <strong>Prep Time Per Question:</strong> {pracRun ? pracRun.timeToReadQuestion : ""}
+            </div>
+            <div className="summary-item">
+              <strong>Answer Time Per Question:</strong> {pracRun ? pracRun.timeToAnswerQuestion : ""}
+            </div>
+          </div>
+
+          {/* Scores Section */}
+          <div className="scores-section">
+            <div className="score-item">
+              <h3>Non-Verbal</h3>
+              <CircularProgress percentage={pracRun ? pracRun.nonVerbalScore : 0} />
+              <div className="score-percentage">{pracRun ? pracRun.nonVerbalScore : 0}%</div>
+            </div>
+            <div className="score-item">
+              <h3>Verbal</h3>
+              <CircularProgress percentage={pracRun ? pracRun.verbalScore : 0} />
+              <div className="score-percentage">{pracRun ? pracRun.verbalScore : 0}%</div>
+            </div>
+          </div>
 
          <div className="overall-score">
            <h3>Overall</h3>
@@ -2041,7 +1090,6 @@
 
 
  return null;
->>>>>>> 732b70d9
 }
 
 
